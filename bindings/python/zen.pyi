--- conflicted
+++ resolved
@@ -1,9 +1,5 @@
-<<<<<<< HEAD
+from collections.abc import Awaitable
 from typing import Any, Optional, TypedDict, Literal
-=======
->>>>>>> a16009be
-from collections.abc import Awaitable
-from typing import Any, Optional, TypedDict
 
 
 class EvaluateResponse(TypedDict):
@@ -11,12 +7,6 @@
     result: dict
     trace: dict
 
-<<<<<<< HEAD
-class ValidationResponse(TypedDict):
-    type: Literal["lexerError","parserError", "compilerError"]
-    source: str
-=======
->>>>>>> a16009be
 
 class ZenEngine:
     def __init__(self, maybe_options: Optional[dict] = None) -> None: ...
@@ -43,13 +33,6 @@
 
 def evaluate_unary_expression(expression: str, ctx: dict) -> bool: ...
 
-<<<<<<< HEAD
-def validate_expression(expression: str) -> Optional[ValidationResponse]: ...
-
-def validate_unary_expression(expression: str) -> Optional[ValidationResponse]: ...
-
-def render_template(template: str, ctx: dict) -> Any: ...
-=======
 
 def render_template(template: str, ctx: dict) -> Any: ...
 
@@ -59,6 +42,18 @@
 
 def compile_unary_expression(expression: str) -> Expression: ...
 
+
+
 class Expression:
     def evaluate(self, ctx: Optional[dict] = None) -> Any: ...
->>>>>>> a16009be
+
+
+def validate_expression(expression: str) -> Optional[ValidationResponse]: ...
+
+
+def validate_unary_expression(expression: str) -> Optional[ValidationResponse]: ...
+
+
+class ValidationResponse(TypedDict):
+    type: Literal["lexerError","parserError", "compilerError"]
+    source: str
