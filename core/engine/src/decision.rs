use crate::decision_graph::graph::{DecisionGraph, DecisionGraphConfig, DecisionGraphResponse};
use crate::engine::{EvaluationOptions, EvaluationSerializedOptions, EvaluationTraceKind};
use crate::loader::{DynamicLoader, NoopLoader};
use crate::nodes::custom::{DynamicCustomNode, NoopCustomNode};
use crate::nodes::function::http_handler::DynamicHttpHandler;
use crate::nodes::validator_cache::ValidatorCache;
use crate::nodes::NodeHandlerExtensions;
use crate::{DecisionGraphValidationError, EvaluationError};
use ahash::{HashMap, HashMapExt};
use serde::{Deserialize, Serialize};
use serde_json::Value;
use std::cell::OnceCell;
use std::sync::Arc;
use zen_expression::compiler::Opcode;
use zen_expression::variable::Variable;
use zen_expression::{ExpressionKind, Isolate};
use zen_types::decision::{DecisionEdge, DecisionNode, DecisionNodeKind};

#[derive(Clone, Debug, Eq, PartialEq, Hash)]
pub struct CompilationKey {
    pub kind: ExpressionKind,
    pub source: Arc<str>,
}

#[derive(Clone, Debug, PartialEq, Deserialize, Serialize, Default)]
#[serde(rename_all = "camelCase")]
pub struct DecisionContent {
    pub nodes: Vec<Arc<DecisionNode>>,
    pub edges: Vec<Arc<DecisionEdge>>,

    #[serde(skip)]
    pub compiled_cache: Option<Arc<HashMap<CompilationKey, Vec<Opcode>>>>,
}

impl DecisionContent {
    pub fn compile(&mut self) {
        let mut compiled_cache: HashMap<CompilationKey, Vec<Opcode>> = HashMap::new();
        let mut isolate = Isolate::new();

        for node in &self.nodes {
            match &node.kind {
                DecisionNodeKind::ExpressionNode { content } => {
                    for expression in content.expressions.iter() {
                        if expression.key.is_empty() || expression.value.is_empty() {
                            continue;
                        }

                        let key = CompilationKey {
                            kind: ExpressionKind::Standard,
                            source: Arc::clone(&expression.value),
                        };

                        if compiled_cache.contains_key(&key) {
                            continue;
                        }

                        if let Ok(comp_expression) = isolate.compile_standard(&expression.value) {
                            compiled_cache.insert(key, comp_expression.bytecode().to_vec());
                        }
                    }
                }
                DecisionNodeKind::DecisionTableNode { content } => {
                    for rule in content.rules.iter() {
                        for input in content.inputs.iter() {
                            let Some(rule_value) = rule.get(&input.id) else {
                                continue;
                            };

                            if rule_value.is_empty() {
                                continue;
                            }

                            match &input.field {
                                None => {
                                    let key = CompilationKey {
                                        kind: ExpressionKind::Standard,
                                        source: Arc::clone(rule_value),
                                    };

                                    if !compiled_cache.contains_key(&key) {
                                        if let Ok(comp_expression) =
                                            isolate.compile_standard(rule_value)
                                        {
                                            compiled_cache
                                                .insert(key, comp_expression.bytecode().to_vec());
                                        }
                                    }
                                }
                                Some(_field) => {
                                    let key = CompilationKey {
                                        kind: ExpressionKind::Unary,
                                        source: Arc::clone(rule_value),
                                    };

                                    if !compiled_cache.contains_key(&key) {
                                        if let Ok(comp_expression) =
                                            isolate.compile_unary(rule_value)
                                        {
                                            compiled_cache
                                                .insert(key, comp_expression.bytecode().to_vec());
                                        }
                                    }
                                }
                            }
                        }

                        for output in content.outputs.iter() {
                            let Some(rule_value) = rule.get(&output.id) else {
                                continue;
                            };

                            if rule_value.is_empty() {
                                continue;
                            }

                            let key = CompilationKey {
                                kind: ExpressionKind::Standard,
                                source: Arc::clone(rule_value),
                            };

                            if !compiled_cache.contains_key(&key) {
                                if let Ok(comp_expression) = isolate.compile_standard(rule_value) {
                                    compiled_cache.insert(key, comp_expression.bytecode().to_vec());
                                }
                            }
                        }
                    }
                }

                _ => {}
            }
        }

        self.compiled_cache.replace(Arc::new(compiled_cache));
    }
}

/// Represents a JDM decision which can be evaluated
#[derive(Debug, Clone)]
pub struct Decision {
    content: Arc<DecisionContent>,
    loader: DynamicLoader,
    adapter: DynamicCustomNode,
    http_handler: DynamicHttpHandler,
    validator_cache: ValidatorCache,
}

impl From<DecisionContent> for Decision {
    fn from(value: DecisionContent) -> Self {
        Self {
            content: value.into(),
            loader: Arc::new(NoopLoader::default()),
            adapter: Arc::new(NoopCustomNode::default()),
            http_handler: None,
            validator_cache: ValidatorCache::default(),
        }
    }
}

impl From<Arc<DecisionContent>> for Decision {
    fn from(value: Arc<DecisionContent>) -> Self {
        Self {
            content: value,
            loader: Arc::new(NoopLoader::default()),
            adapter: Arc::new(NoopCustomNode::default()),
            http_handler: None,
            validator_cache: ValidatorCache::default(),
        }
    }
}

impl Decision {
    pub fn with_loader(mut self, loader: DynamicLoader) -> Self {
        self.loader = loader;
        self
    }

    pub fn with_adapter(mut self, adapter: DynamicCustomNode) -> Self {
        self.adapter = adapter;
        self
    }

    pub fn with_http_handler(mut self, http_handler: DynamicHttpHandler) -> Self {
        self.http_handler = http_handler;
        self
    }

    /// Evaluates a decision using an in-memory reference stored in struct
    pub async fn evaluate(
        &self,
        context: Variable,
    ) -> Result<DecisionGraphResponse, Box<EvaluationError>> {
        self.evaluate_with_opts(context, Default::default()).await
    }

    /// Evaluates a decision using in-memory reference with advanced options
    pub async fn evaluate_with_opts(
        &self,
        context: Variable,
        options: EvaluationOptions,
    ) -> Result<DecisionGraphResponse, Box<EvaluationError>> {
        let mut decision_graph = DecisionGraph::try_new(DecisionGraphConfig {
            content: self.content.clone(),
            max_depth: options.max_depth,
            trace: options.trace,
            iteration: 0,
            extensions: NodeHandlerExtensions {
                loader: self.loader.clone(),
                custom_node: self.adapter.clone(),
<<<<<<< HEAD
                compiled_cache: self.content.compiled_cache.clone(),
=======
                http_handler: self.http_handler.clone(),
>>>>>>> 95154b72
                validator_cache: Arc::new(OnceCell::from(self.validator_cache.clone())),
                ..Default::default()
            },
        })?;
        let response = decision_graph.evaluate(context).await?;

        Ok(response)
    }

    pub async fn evaluate_serialized(
        &self,
        context: Variable,
        options: EvaluationSerializedOptions,
    ) -> Result<Value, Value> {
        let response = self
            .evaluate_with_opts(
                context,
                EvaluationOptions {
                    trace: options.trace != EvaluationTraceKind::None,
                    max_depth: options.max_depth,
                },
            )
            .await;

        match response {
            Ok(ok) => Ok(ok
                .serialize_with_mode(serde_json::value::Serializer, options.trace)
                .unwrap_or_default()),
            Err(err) => Err(err
                .serialize_with_mode(serde_json::value::Serializer, options.trace)
                .unwrap_or_default()),
        }
    }

    pub fn validate(&self) -> Result<(), DecisionGraphValidationError> {
        let decision_graph = DecisionGraph::try_new(DecisionGraphConfig {
            content: self.content.clone(),
            max_depth: 1,
            trace: false,
            iteration: 0,
            extensions: Default::default(),
        })?;

        decision_graph.validate()
    }

    pub fn compile(&mut self) -> () {
        let cm = Arc::make_mut(&mut self.content);
        cm.compile();
    }
}<|MERGE_RESOLUTION|>--- conflicted
+++ resolved
@@ -1,139 +1,16 @@
 use crate::decision_graph::graph::{DecisionGraph, DecisionGraphConfig, DecisionGraphResponse};
 use crate::engine::{EvaluationOptions, EvaluationSerializedOptions, EvaluationTraceKind};
 use crate::loader::{DynamicLoader, NoopLoader};
+use crate::model::DecisionContent;
 use crate::nodes::custom::{DynamicCustomNode, NoopCustomNode};
 use crate::nodes::function::http_handler::DynamicHttpHandler;
 use crate::nodes::validator_cache::ValidatorCache;
 use crate::nodes::NodeHandlerExtensions;
 use crate::{DecisionGraphValidationError, EvaluationError};
-use ahash::{HashMap, HashMapExt};
-use serde::{Deserialize, Serialize};
 use serde_json::Value;
 use std::cell::OnceCell;
 use std::sync::Arc;
-use zen_expression::compiler::Opcode;
 use zen_expression::variable::Variable;
-use zen_expression::{ExpressionKind, Isolate};
-use zen_types::decision::{DecisionEdge, DecisionNode, DecisionNodeKind};
-
-#[derive(Clone, Debug, Eq, PartialEq, Hash)]
-pub struct CompilationKey {
-    pub kind: ExpressionKind,
-    pub source: Arc<str>,
-}
-
-#[derive(Clone, Debug, PartialEq, Deserialize, Serialize, Default)]
-#[serde(rename_all = "camelCase")]
-pub struct DecisionContent {
-    pub nodes: Vec<Arc<DecisionNode>>,
-    pub edges: Vec<Arc<DecisionEdge>>,
-
-    #[serde(skip)]
-    pub compiled_cache: Option<Arc<HashMap<CompilationKey, Vec<Opcode>>>>,
-}
-
-impl DecisionContent {
-    pub fn compile(&mut self) {
-        let mut compiled_cache: HashMap<CompilationKey, Vec<Opcode>> = HashMap::new();
-        let mut isolate = Isolate::new();
-
-        for node in &self.nodes {
-            match &node.kind {
-                DecisionNodeKind::ExpressionNode { content } => {
-                    for expression in content.expressions.iter() {
-                        if expression.key.is_empty() || expression.value.is_empty() {
-                            continue;
-                        }
-
-                        let key = CompilationKey {
-                            kind: ExpressionKind::Standard,
-                            source: Arc::clone(&expression.value),
-                        };
-
-                        if compiled_cache.contains_key(&key) {
-                            continue;
-                        }
-
-                        if let Ok(comp_expression) = isolate.compile_standard(&expression.value) {
-                            compiled_cache.insert(key, comp_expression.bytecode().to_vec());
-                        }
-                    }
-                }
-                DecisionNodeKind::DecisionTableNode { content } => {
-                    for rule in content.rules.iter() {
-                        for input in content.inputs.iter() {
-                            let Some(rule_value) = rule.get(&input.id) else {
-                                continue;
-                            };
-
-                            if rule_value.is_empty() {
-                                continue;
-                            }
-
-                            match &input.field {
-                                None => {
-                                    let key = CompilationKey {
-                                        kind: ExpressionKind::Standard,
-                                        source: Arc::clone(rule_value),
-                                    };
-
-                                    if !compiled_cache.contains_key(&key) {
-                                        if let Ok(comp_expression) =
-                                            isolate.compile_standard(rule_value)
-                                        {
-                                            compiled_cache
-                                                .insert(key, comp_expression.bytecode().to_vec());
-                                        }
-                                    }
-                                }
-                                Some(_field) => {
-                                    let key = CompilationKey {
-                                        kind: ExpressionKind::Unary,
-                                        source: Arc::clone(rule_value),
-                                    };
-
-                                    if !compiled_cache.contains_key(&key) {
-                                        if let Ok(comp_expression) =
-                                            isolate.compile_unary(rule_value)
-                                        {
-                                            compiled_cache
-                                                .insert(key, comp_expression.bytecode().to_vec());
-                                        }
-                                    }
-                                }
-                            }
-                        }
-
-                        for output in content.outputs.iter() {
-                            let Some(rule_value) = rule.get(&output.id) else {
-                                continue;
-                            };
-
-                            if rule_value.is_empty() {
-                                continue;
-                            }
-
-                            let key = CompilationKey {
-                                kind: ExpressionKind::Standard,
-                                source: Arc::clone(rule_value),
-                            };
-
-                            if !compiled_cache.contains_key(&key) {
-                                if let Ok(comp_expression) = isolate.compile_standard(rule_value) {
-                                    compiled_cache.insert(key, comp_expression.bytecode().to_vec());
-                                }
-                            }
-                        }
-                    }
-                }
-
-                _ => {}
-            }
-        }
-
-        self.compiled_cache.replace(Arc::new(compiled_cache));
-    }
-}
 
 /// Represents a JDM decision which can be evaluated
 #[derive(Debug, Clone)]
@@ -207,15 +84,13 @@
             extensions: NodeHandlerExtensions {
                 loader: self.loader.clone(),
                 custom_node: self.adapter.clone(),
-<<<<<<< HEAD
+                http_handler: self.http_handler.clone(),
                 compiled_cache: self.content.compiled_cache.clone(),
-=======
-                http_handler: self.http_handler.clone(),
->>>>>>> 95154b72
                 validator_cache: Arc::new(OnceCell::from(self.validator_cache.clone())),
                 ..Default::default()
             },
         })?;
+
         let response = decision_graph.evaluate(context).await?;
 
         Ok(response)
