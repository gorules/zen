use crate::variable::DynamicVariable;
pub(crate) use crate::vm::date::duration::Duration;
pub(crate) use crate::vm::date::duration_unit::DurationUnit;
use crate::Variable;
use chrono::{DateTime, SecondsFormat, Utc};
use chrono_tz::Tz;
use serde_json::Value;
use std::any::Any;
use std::fmt::{Display, Formatter};
use std::sync::{LazyLock, RwLock};

// Duration is a modified copy of `humantime`
mod duration;
mod duration_parser;
mod duration_unit;

#[derive(Debug, Clone, PartialOrd, PartialEq, Ord, Eq)]
pub(crate) struct VmDate(pub Option<DateTime<Tz>>);

impl DynamicVariable for VmDate {
    fn type_name(&self) -> &'static str {
        "date"
    }

    fn as_any(&self) -> &dyn Any {
        self
    }

    fn to_value(&self) -> Value {
        match self.0 {
            None => Value::String(String::from("Invalid date")),
            Some(d) => Value::String(d.to_rfc3339_opts(SecondsFormat::Secs, true)),
        }
    }
}

impl Display for VmDate {
    fn fmt(&self, f: &mut Formatter<'_>) -> std::fmt::Result {
        match &self.0 {
            None => write!(f, "Invalid date"),
            Some(d) => write!(f, "{}", d.to_rfc3339_opts(SecondsFormat::Secs, true)),
        }
    }
}

impl From<Option<DateTime<Tz>>> for VmDate {
    fn from(value: Option<DateTime<Tz>>) -> Self {
        Self(value)
    }
}

impl VmDate {
    pub fn now() -> Self {
        Self(Some(helper::now()))
    }

    pub fn yesterday() -> Self {
        Self::now().sub(Duration::day())
    }

    pub fn tomorrow() -> Self {
        Self::now().add(Duration::day())
    }

    /// Create a new VmDate from the current time
    pub fn new(var: Variable, tz_opt: Option<Tz>) -> Self {
        Self(helper::parse_date(var, tz_opt))
    }

    pub fn is_valid(&self) -> bool {
        self.0.is_some()
    }

    pub fn tz(&self, timezone: Tz) -> Self {
        let Some(date_time) = &self.0 else {
            return self.clone();
        };

        Self(Some(date_time.with_timezone(&timezone)))
    }

    pub fn format(&self, format: Option<&str>) -> String {
        let Some(date_time) = &self.0 else {
            return self.to_string();
        };

        match format {
            None => date_time.to_string(),
            Some(fmt) => date_time.format(fmt).to_string(),
        }
    }

    pub fn add(&self, duration: Duration) -> Self {
        let Some(date_time) = &self.0 else {
            return Self(None);
        };

        Self(helper::add_duration(date_time.clone(), duration))
    }

    pub fn sub(&self, duration: Duration) -> Self {
        let Some(date_time) = &self.0 else {
            return Self(None);
        };

        Self(helper::add_duration(date_time.clone(), duration.negate()))
    }

    pub fn start_of(&self, unit: DurationUnit) -> Self {
        let Some(date_time) = &self.0 else {
            return Self(None);
        };

        Self(helper::start_of(date_time.clone(), unit))
    }

    pub fn end_of(&self, unit: DurationUnit) -> Self {
        let Some(date_time) = &self.0 else {
            return Self(None);
        };

        Self(helper::end_of(date_time.clone(), unit))
    }

    pub fn diff(&self, date_time: &Self, unit: Option<DurationUnit>) -> Option<i64> {
        let (dt1, dt2) = match (self.0.clone(), date_time.0) {
            (Some(a), Some(b)) => (a, b),
            _ => return None,
        };

        helper::diff(dt1, dt2, unit)
    }

    pub fn set(&self, value: u32, unit: DurationUnit) -> Self {
        let Some(date_time) = self.0.clone() else {
            return Self(None);
        };

        Self(helper::set(date_time, value, unit))
    }

    pub fn is_same(&self, other: &Self, unit: Option<DurationUnit>) -> bool {
        let (dt1, dt2) = match (self.0.clone(), other.0) {
            (Some(a), Some(b)) => (a, b),
            _ => return false,
        };

        helper::is_same(dt1, dt2, unit).unwrap_or(false)
    }

    pub fn is_before(&self, other: &Self, unit: Option<DurationUnit>) -> bool {
        let (dt1, dt2) = match (self.0.clone(), other.0) {
            (Some(a), Some(b)) => (a, b),
            _ => return false,
        };

        helper::is_before(dt1, dt2, unit).unwrap_or(false)
    }

    pub fn is_after(&self, other: &Self, unit: Option<DurationUnit>) -> bool {
        let (dt1, dt2) = match (self.0.clone(), other.0) {
            (Some(a), Some(b)) => (a, b),
            _ => return false,
        };

        helper::is_after(dt1, dt2, unit).unwrap_or(false)
    }

    pub fn is_same_or_before(&self, other: &Self, unit: Option<DurationUnit>) -> bool {
        self.is_before(other, unit) || self.is_same(other, unit)
    }

    pub fn is_same_or_after(&self, other: &Self, unit: Option<DurationUnit>) -> bool {
        self.is_after(other, unit) || self.is_same(other, unit)
    }
}

mod helper {
<<<<<<< HEAD
    use crate::vm::date::{Duration, DurationUnit, DynamicVariableExt};
=======
    use crate::vm::date::{utc_now, Duration, DurationUnit};
>>>>>>> 1b04e93a
    use crate::Variable;
    use chrono::{
        DateTime, Datelike, Days, LocalResult, Month, Months, NaiveDate, NaiveDateTime, Offset,
        TimeDelta, TimeZone, Timelike,
    };
    use chrono_tz::Tz;
    use rust_decimal::prelude::ToPrimitive;
    use std::ops::{Add, Deref};
    use std::str::FromStr;
    use std::sync::OnceLock;

    fn tz() -> Tz {
        static CACHED_TZ: OnceLock<Tz> = OnceLock::new();

        *CACHED_TZ.get_or_init(|| {
            iana_time_zone::get_timezone()
                .ok()
                .and_then(|tz| Tz::from_str(&tz).ok())
                .unwrap_or_else(|| Tz::UTC)
        })
    }

    pub fn now() -> DateTime<Tz> {
        now_tz(tz())
    }

    pub fn now_tz(tz: Tz) -> DateTime<Tz> {
        utc_now().with_timezone(&tz)
    }

    pub fn parse_date(var: Variable, tz_opt: Option<Tz>) -> Option<DateTime<Tz>> {
        let tz = tz_opt.unwrap_or_else(|| tz());

        match var {
            Variable::Number(n) => {
                let n_i64 = n.to_i64()?;
                let date_time = match tz.timestamp_millis_opt(n_i64) {
                    LocalResult::Single(date_time) => date_time,
                    LocalResult::Ambiguous(date_time, _) => date_time,
                    LocalResult::None => return None,
                };

                Some(date_time)
            }
            Variable::String(str) => DateTime::parse_from_rfc3339(str.deref())
                .ok()
                .map(|date_time| tz.from_local_datetime(&date_time.naive_local()).earliest())
                .or_else(|| {
                    NaiveDateTime::parse_from_str(str.deref(), "%Y-%m-%d %H:%M:%S")
                        .ok()
                        .or_else(|| {
                            NaiveDateTime::parse_from_str(str.deref(), "%Y-%m-%d %H:%M").ok()
                        })
                        .or_else(|| {
                            NaiveDate::parse_from_str(str.deref(), "%Y-%m-%d")
                                .ok()?
                                .and_hms_opt(0, 0, 0)
                        })
                        .map(|dt| tz.from_local_datetime(&dt).earliest())
                })
                .or_else(|| Some(Tz::from_str(&str.deref()).ok().map(now_tz)))
                .flatten(),
            Variable::Dynamic(d) => match d.as_date() {
                Some(d) => d.0.clone(),
                None => None,
            },
            _ => None,
        }
    }

    pub fn add_duration(mut date_time: DateTime<Tz>, duration: Duration) -> Option<DateTime<Tz>> {
        date_time = date_time.add(TimeDelta::seconds(duration.seconds));
        date_time = match duration.months < 0 {
            true => date_time.checked_sub_months(Months::new(duration.months.unsigned_abs()))?,
            false => date_time.checked_add_months(Months::new(duration.months.unsigned_abs()))?,
        };

        date_time.with_year(date_time.year() + duration.years)
    }

    pub fn start_of(date_time: DateTime<Tz>, unit: DurationUnit) -> Option<DateTime<Tz>> {
        Some(match unit {
            DurationUnit::Second => date_time.with_nanosecond(0)?,
            DurationUnit::Minute => date_time.with_second(0)?.with_nanosecond(0)?,
            DurationUnit::Hour => date_time
                .with_minute(0)?
                .with_second(0)?
                .with_nanosecond(0)?,
            DurationUnit::Day => date_time
                .with_hour(0)?
                .with_minute(0)?
                .with_second(0)?
                .with_nanosecond(0)?,
            DurationUnit::Week => {
                let weekday = date_time.weekday().num_days_from_monday();

                date_time
                    .checked_sub_days(Days::new(weekday.to_u64()?))?
                    .with_hour(0)?
                    .with_minute(0)?
                    .with_second(0)?
                    .with_nanosecond(0)?
            }
            DurationUnit::Month => date_time
                .with_day0(0)?
                .with_hour(0)?
                .with_minute(0)?
                .with_second(0)?
                .with_nanosecond(0)?,
            DurationUnit::Quarter => date_time
                .with_month0((date_time.quarter() - 1) * 3)?
                .with_day0(0)?
                .with_hour(0)?
                .with_minute(0)?
                .with_second(0)?
                .with_nanosecond(0)?,
            DurationUnit::Year => date_time
                .with_month0(0)?
                .with_day0(0)?
                .with_hour(0)?
                .with_minute(0)?
                .with_second(0)?
                .with_nanosecond(0)?,
        })
    }

    pub fn end_of(mut date_time: DateTime<Tz>, unit: DurationUnit) -> Option<DateTime<Tz>> {
        date_time = date_time.with_nanosecond(999_999_999)?;

        Some(match unit {
            DurationUnit::Second => date_time,
            DurationUnit::Minute => date_time.with_second(59)?,
            DurationUnit::Hour => date_time.with_minute(59)?.with_second(59)?,
            DurationUnit::Day => date_time.with_hour(23)?.with_minute(59)?.with_second(59)?,
            DurationUnit::Week => {
                let weekday = date_time.weekday().num_days_from_sunday();

                date_time
                    .checked_add_days(Days::new(weekday.to_u64()?))?
                    .with_hour(23)?
                    .with_minute(59)?
                    .with_second(59)?
            }
            DurationUnit::Month => {
                let month = Month::try_from(date_time.month().to_u8()?).ok()?;
                let days_in_month = month.num_days(date_time.year())?.to_u32()?;

                date_time
                    .with_day(days_in_month)?
                    .with_hour(23)?
                    .with_minute(59)?
                    .with_second(59)?
            }
            DurationUnit::Quarter => {
                let new_month_index = date_time.quarter() * 3;
                let month = Month::try_from(new_month_index.to_u8()?).ok()?;
                let days_in_month = month.num_days(date_time.year())?.to_u32()?;

                date_time
                    .with_month(month.number_from_month())?
                    .with_day(days_in_month)?
                    .with_hour(23)?
                    .with_minute(59)?
                    .with_second(59)?
            }
            DurationUnit::Year => {
                let year = date_time.year();
                let month = Month::December;
                let days_in_month = month.num_days(year)?.to_u32()?;

                date_time
                    .with_month(month.number_from_month())?
                    .with_day(days_in_month)?
                    .with_hour(23)?
                    .with_minute(59)?
                    .with_second(59)?
            }
        })
    }

    pub fn diff(a: DateTime<Tz>, b: DateTime<Tz>, maybe_unit: Option<DurationUnit>) -> Option<i64> {
        let zone_delta = (b.offset().fix().local_minus_utc() as i64
            - a.offset().fix().local_minus_utc() as i64)
            * 1000;

        let diff_ms = a.timestamp_millis() - b.timestamp_millis();
        let Some(unit) = maybe_unit else {
            return Some(diff_ms);
        };

        let result = match unit {
            DurationUnit::Year => month_diff(a, b) / 12.0,
            DurationUnit::Month => month_diff(a, b),
            DurationUnit::Quarter => month_diff(a, b) / 3.0,
            DurationUnit::Week => {
                (diff_ms - zone_delta) as f64 / DurationUnit::Week.as_millis().unwrap_or_default()
            }
            DurationUnit::Day => {
                (diff_ms - zone_delta) as f64 / DurationUnit::Day.as_millis().unwrap_or_default()
            }
            DurationUnit::Hour => {
                diff_ms as f64 / DurationUnit::Hour.as_millis().unwrap_or_default()
            }
            DurationUnit::Minute => {
                diff_ms as f64 / DurationUnit::Minute.as_millis().unwrap_or_default()
            }
            DurationUnit::Second => {
                diff_ms as f64 / DurationUnit::Second.as_millis().unwrap_or_default()
            }
        };

        Some(if result < 0.0 {
            result.ceil() as i64
        } else {
            result.floor() as i64
        })
    }

    pub fn set(date_time: DateTime<Tz>, value: u32, unit: DurationUnit) -> Option<DateTime<Tz>> {
        match unit {
            DurationUnit::Second => date_time.with_second(value),
            DurationUnit::Minute => date_time.with_minute(value),
            DurationUnit::Hour => date_time.with_hour(value),
            DurationUnit::Day => date_time.with_day(value),
            DurationUnit::Month => date_time.with_month(value),
            DurationUnit::Year => date_time.with_year(value.to_i32()?),
            // Noops
            DurationUnit::Week | DurationUnit::Quarter => Some(date_time),
        }
    }

    pub fn is_same(a: DateTime<Tz>, b: DateTime<Tz>, unit: Option<DurationUnit>) -> Option<bool> {
        match unit {
            Some(unit) => {
                let start_a = start_of(a, unit.clone())?;
                let end_a = end_of(a, unit.clone())?;

                Some(start_a <= b && b <= end_a)
            }
            None => Some(a.timestamp_millis() == b.timestamp_millis()),
        }
    }

    pub fn is_before(a: DateTime<Tz>, b: DateTime<Tz>, unit: Option<DurationUnit>) -> Option<bool> {
        match unit {
            Some(unit) => {
                let end_a = end_of(a, unit)?;
                Some(end_a < b)
            }
            None => Some(a < b),
        }
    }

    pub fn is_after(a: DateTime<Tz>, b: DateTime<Tz>, unit: Option<DurationUnit>) -> Option<bool> {
        match unit {
            Some(unit) => {
                let start_a = start_of(a, unit)?;
                Some(b < start_a)
            }
            None => Some(a > b),
        }
    }

    fn month_diff(a: DateTime<Tz>, b: DateTime<Tz>) -> f64 {
        if a.day() < b.day() {
            return -month_diff(b, a);
        }

        let whole_month_diff = ((b.year() - a.year()) * 12) + (b.month() as i32 - a.month() as i32);
        let anchor = add_months_to_date(a, whole_month_diff);
        let c = (b.timestamp_millis() - anchor.timestamp_millis()) < 0;
        let anchor2 = add_months_to_date(a, whole_month_diff + if c { -1 } else { 1 });

        let numerator = b.timestamp_millis() - anchor.timestamp_millis();
        let denominator = if c {
            anchor.timestamp_millis() - anchor2.timestamp_millis()
        } else {
            anchor2.timestamp_millis() - anchor.timestamp_millis()
        };

        let fractional = if denominator != 0 {
            numerator as f64 / denominator as f64
        } else {
            0.0
        };

        -((whole_month_diff as f64) + fractional)
    }

    fn add_months_to_date(date: DateTime<Tz>, months: i32) -> DateTime<Tz> {
        if months >= 0 {
            date.checked_add_months(Months::new(months as u32))
        } else {
            date.checked_sub_months(Months::new((-months) as u32))
        }
        .unwrap_or(date)
    }
}

pub(crate) trait DynamicVariableExt {
    fn as_date(&self) -> Option<&VmDate>;
}

impl DynamicVariableExt for dyn DynamicVariable {
    fn as_date(&self) -> Option<&VmDate> {
        self.as_any().downcast_ref::<VmDate>()
    }
}

#[cfg(feature = "time-override")]
pub static UTC_OVERRIDE: LazyLock<RwLock<Option<DateTime<Utc>>>> =
    LazyLock::new(|| RwLock::new(None));

pub(crate) fn utc_now() -> DateTime<Utc> {
    #[cfg(feature = "time-override")]
    {
        if let Ok(override_time) = UTC_OVERRIDE.read() {
            if let Some(time) = *override_time {
                return time;
            }
        }
    }

    Utc::now()
}<|MERGE_RESOLUTION|>--- conflicted
+++ resolved
@@ -176,11 +176,7 @@
 }
 
 mod helper {
-<<<<<<< HEAD
-    use crate::vm::date::{Duration, DurationUnit, DynamicVariableExt};
-=======
-    use crate::vm::date::{utc_now, Duration, DurationUnit};
->>>>>>> 1b04e93a
+    use crate::vm::date::{utc_now, Duration, DurationUnit, DynamicVariableExt};
     use crate::Variable;
     use chrono::{
         DateTime, Datelike, Days, LocalResult, Month, Months, NaiveDate, NaiveDateTime, Offset,
